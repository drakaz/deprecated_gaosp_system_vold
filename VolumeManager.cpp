--- conflicted
+++ resolved
@@ -804,21 +804,6 @@
     char nodepath[255];
     snprintf(nodepath,
              sizeof(nodepath), "/dev/block/vold/%d:%d",
-<<<<<<< HEAD
-             MAJOR(d), v->getCurrentPartId());		//we use the correct part id that has config in vold.fstab
-
-    if ((!strcmp(label,"/mnt/sdcard")) || (!strcmp(label,"/sdcard"))) { 
-    	if ((fd = open("/sys/devices/platform/usb_mass_storage/lun0/file",
-        	           O_WRONLY)) < 0) {
-        	SLOGE("Unable to open ums lunfile (%s)", strerror(errno));
-        	return -1;
-    	}
-    } else {
-	if ((fd = open("/sys/devices/platform/usb_mass_storage/lun1/file",
-                           O_WRONLY)) < 0) {
-                SLOGE("Unable to open ums lunfile (%s)", strerror(errno));
-                return -1;
-=======
              MAJOR(d), MINOR(d));
 
     // TODO: Currently only two mounts are supported, defaulting
@@ -835,7 +820,6 @@
                        O_WRONLY)) < 0) {
             SLOGE("Unable to open ums lunfile (%s)", strerror(errno));
             return -1;
->>>>>>> 8c8b6404
         }
     }
 
@@ -876,17 +860,6 @@
              sizeof(nodepath), "/dev/block/vold/%d:%d",
              MAJOR(d), MINOR(d));
 
-<<<<<<< HEAD
-    if ((!strcmp(label,"/mnt/sdcard")) || (!strcmp(label,"/sdcard"))) {
-    	if ((fd = open("/sys/devices/platform/usb_mass_storage/lun0/file", O_WRONLY)) < 0) {
-        	SLOGE("Unable to open ums lunfile (%s)", strerror(errno));
-        	return -1;
-    	}
-    } else {
-	if ((fd = open("/sys/devices/platform/usb_mass_storage/lun1/file", O_WRONLY)) < 0) {
-                SLOGE("Unable to open ums lunfile (%s)", strerror(errno));
-                return -1;
-=======
     // TODO: Currently only two mounts are supported, defaulting
     // /mnt/sdcard to lun0 and anything else to lun1. Fix this.
     if (0 == strcmp(label, "/mnt/sdcard")) {
@@ -899,7 +872,6 @@
         if ((fd = open("/sys/devices/platform/usb_mass_storage/lun1/file", O_WRONLY)) < 0) {
             SLOGE("Unable to open ums lunfile (%s)", strerror(errno));
             return -1;
->>>>>>> 8c8b6404
         }
     }
     char ch = 0;
