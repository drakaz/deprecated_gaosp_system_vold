/*
 * Copyright (C) 2008 The Android Open Source Project
 *
 * Licensed under the Apache License, Version 2.0 (the "License");
 * you may not use this file except in compliance with the License.
 * You may obtain a copy of the License at
 *
 *      http://www.apache.org/licenses/LICENSE-2.0
 *
 * Unless required by applicable law or agreed to in writing, software
 * distributed under the License is distributed on an "AS IS" BASIS,
 * WITHOUT WARRANTIES OR CONDITIONS OF ANY KIND, either express or implied.
 * See the License for the specific language governing permissions and
 * limitations under the License.
 */

#include <stdio.h>
#include <stdlib.h>
#include <string.h>
#include <errno.h>
#include <fcntl.h>
#include <sys/stat.h>
#include <sys/types.h>
#include <sys/mount.h>

#include <linux/kdev_t.h>

#define LOG_TAG "Vold"

#include <openssl/md5.h>

#include <cutils/log.h>

#include <sysutils/NetlinkEvent.h>

#include "VolumeManager.h"
#include "DirectVolume.h"
#include "ResponseCode.h"
#include "Loop.h"
#include "Fat.h"
#include "Devmapper.h"
#include "Process.h"
#include "Asec.h"

#ifndef CUSTOM_LUN_FILE
#define CUSTOM_LUN_FILE "/sys/devices/platform/usb_mass_storage/lun"
#endif

VolumeManager *VolumeManager::sInstance = NULL;

VolumeManager *VolumeManager::Instance() {
    if (!sInstance)
        sInstance = new VolumeManager();
    return sInstance;
}

VolumeManager::VolumeManager() {
    mDebug = false;
    mVolumes = new VolumeCollection();
    mActiveContainers = new AsecIdCollection();
    mBroadcaster = NULL;
    mUmsSharingCount = 0;
    mSavedDirtyRatio = -1;
    // set dirty ratio to 0 when UMS is active
    mUmsDirtyRatio = 0;


#ifdef USE_USB_MASS_STORAGE_SWITCH
    mUsbMassStorageConnected = false;
#else
    mUsbConnected = false;
    mUsbMassStorageEnabled = false;
    readInitialState();
}

void VolumeManager::readInitialState() {
    FILE *fp;
    char state[255];

    /*
     * Read the initial mass storage enabled state
     */
    if ((fp = fopen("/sys/devices/virtual/usb_composite/usb_mass_storage/enable", "r"))) {
        if (fgets(state, sizeof(state), fp)) {
            mUsbMassStorageEnabled = !strncmp(state, "1", 1);
        } else {
            SLOGE("Failed to read usb_mass_storage enabled state (%s)", strerror(errno));
        }
        fclose(fp);
    } else {
        SLOGD("USB mass storage support is not enabled in the kernel");
    }

    /*
     * Read the initial USB connected state
     */
    if ((fp = fopen("/sys/devices/virtual/switch/usb_configuration/state", "r"))) {
        if (fgets(state, sizeof(state), fp)) {
            mUsbConnected = !strncmp(state, "1", 1);
        } else {
            SLOGE("Failed to read usb_configuration switch (%s)", strerror(errno));
        }
        fclose(fp);
    } else {
        SLOGD("usb_configuration switch is not enabled in the kernel");
    }
#endif
}

VolumeManager::~VolumeManager() {
    delete mVolumes;
    delete mActiveContainers;
}

char *VolumeManager::asecHash(const char *id, char *buffer, size_t len) {
    static const char* digits = "0123456789abcdef";

    unsigned char sig[MD5_DIGEST_LENGTH];

    if (buffer == NULL) {
        SLOGE("Destination buffer is NULL");
        errno = ESPIPE;
        return NULL;
    } else if (id == NULL) {
        SLOGE("Source buffer is NULL");
        errno = ESPIPE;
        return NULL;
    } else if (len < MD5_ASCII_LENGTH_PLUS_NULL) {
        SLOGE("Target hash buffer size < %d bytes (%d)",
                MD5_ASCII_LENGTH_PLUS_NULL, len);
        errno = ESPIPE;
        return NULL;
    }

    MD5(reinterpret_cast<const unsigned char*>(id), strlen(id), sig);

    char *p = buffer;
    for (int i = 0; i < MD5_DIGEST_LENGTH; i++) {
        *p++ = digits[sig[i] >> 4];
        *p++ = digits[sig[i] & 0x0F];
    }
    *p = '\0';

    return buffer;
}

void VolumeManager::setDebug(bool enable) {
    mDebug = enable;
    VolumeCollection::iterator it;
    for (it = mVolumes->begin(); it != mVolumes->end(); ++it) {
        (*it)->setDebug(enable);
    }
}

int VolumeManager::start() {
    return 0;
}

int VolumeManager::stop() {
    return 0;
}

int VolumeManager::addVolume(Volume *v) {
    mVolumes->push_back(v);
    return 0;
}

#ifdef USE_USB_MASS_STORAGE_SWITCH
void VolumeManager::notifyUmsConnected(bool connected) {
#else
void VolumeManager::notifyUmsAvailable(bool available) {
#endif
    char msg[255];

#ifdef USE_USB_MASS_STORAGE_SWITCH
    if (connected) {
        mUsbMassStorageConnected = true;
    } else {
        mUsbMassStorageConnected = false;
    }
    snprintf(msg, sizeof(msg), "Share method ums now %s",
             (connected ? "available" : "unavailable"));
#else
    snprintf(msg, sizeof(msg), "Share method ums now %s",
             (available ? "available" : "unavailable"));
    SLOGD(msg);
#endif
    getBroadcaster()->sendBroadcast(ResponseCode::ShareAvailabilityChange,
                                    msg, false);
}

void VolumeManager::handleSwitchEvent(NetlinkEvent *evt) {
    const char *devpath = evt->findParam("DEVPATH");
    const char *name = evt->findParam("SWITCH_NAME");
    const char *state = evt->findParam("SWITCH_STATE");

    if (!name || !state) {
        SLOGW("Switch %s event missing name/state info", devpath);
        return;
    }

#ifdef USE_USB_MASS_STORAGE_SWITCH
    if (!strcmp(name, "usb_mass_storage")) {
        if (!strcmp(state, "online"))  {
            notifyUmsConnected(true);
        } else {
            notifyUmsConnected(false);
#else
    bool oldAvailable = massStorageAvailable();
    if (!strcmp(name, "usb_configuration")) {
        mUsbConnected = !strcmp(state, "1");
        SLOGD("USB %s", mUsbConnected ? "connected" : "disconnected");
        bool newAvailable = massStorageAvailable();
        if (newAvailable != oldAvailable) {
            notifyUmsAvailable(newAvailable);
#endif
        }
    } else {
        SLOGW("Ignoring unknown switch '%s'", name);
    }
}
#ifndef USE_USB_MASS_STORAGE_SWITCH
void VolumeManager::handleUsbCompositeEvent(NetlinkEvent *evt) {
    const char *function = evt->findParam("FUNCTION");
    const char *enabled = evt->findParam("ENABLED");

    if (!function || !enabled) {
        SLOGW("usb_composite event missing function/enabled info");
        return;
    }

    if (!strcmp(function, "usb_mass_storage")) {
        bool oldAvailable = massStorageAvailable();
        mUsbMassStorageEnabled = !strcmp(enabled, "1");
        SLOGD("usb_mass_storage function %s", mUsbMassStorageEnabled ? "enabled" : "disabled");
        bool newAvailable = massStorageAvailable();
        if (newAvailable != oldAvailable) {
            notifyUmsAvailable(newAvailable);
        }
    }
}
#endif

void VolumeManager::handleBlockEvent(NetlinkEvent *evt) {
    const char *devpath = evt->findParam("DEVPATH");

    /* Lookup a volume to handle this device */
    VolumeCollection::iterator it;
    bool hit = false;
    for (it = mVolumes->begin(); it != mVolumes->end(); ++it) {
        if (!(*it)->handleBlockEvent(evt)) {
#ifdef NETLINK_DEBUG
            SLOGD("Device '%s' event handled by volume %s\n", devpath, (*it)->getLabel());
#endif
            hit = true;
            break;
        }
    }

    if (!hit) {
#ifdef NETLINK_DEBUG
        SLOGW("No volumes handled block event for '%s'", devpath);
#endif
    }
}

int VolumeManager::listVolumes(SocketClient *cli) {
    VolumeCollection::iterator i;

    for (i = mVolumes->begin(); i != mVolumes->end(); ++i) {
        char *buffer;
        asprintf(&buffer, "%s %s %d",
                 (*i)->getLabel(), (*i)->getMountpoint(),
                 (*i)->getState());
        cli->sendMsg(ResponseCode::VolumeListResult, buffer, false);
        free(buffer);
    }
    cli->sendMsg(ResponseCode::CommandOkay, "Volumes listed.", false);
    return 0;
}

int VolumeManager::formatVolume(const char *label) {
    Volume *v = lookupVolume(label);

	if (!strcmp(label, "/mnt/sdcard2")) {
		SLOGE("Formatting /mnt/sdcard2");
		if (Fat::format("/dev/block/mmcblk1p1", 0)) {
			SLOGE("Failed to format (%s)", strerror(errno));
		}
		return 0;
	} else {

		if (!v) {
			errno = ENOENT;
			return -1;
		}

		return v->formatVol();
		}
}

int VolumeManager::getObbMountPath(const char *sourceFile, char *mountPath, int mountPathLen) {
    char idHash[33];
    if (!asecHash(sourceFile, idHash, sizeof(idHash))) {
        SLOGE("Hash of '%s' failed (%s)", sourceFile, strerror(errno));
        return -1;
    }

    memset(mountPath, 0, mountPathLen);
    snprintf(mountPath, mountPathLen, "%s/%s", Volume::LOOPDIR, idHash);

    if (access(mountPath, F_OK)) {
        errno = ENOENT;
        return -1;
    }

    return 0;
}

int VolumeManager::getAsecMountPath(const char *id, char *buffer, int maxlen) {
    char asecFileName[255];
    snprintf(asecFileName, sizeof(asecFileName), "%s/%s.asec", Volume::SEC_ASECDIR, id);

    memset(buffer, 0, maxlen);
    if (access(asecFileName, F_OK)) {
        errno = ENOENT;
        return -1;
    }

    snprintf(buffer, maxlen, "%s/%s", Volume::ASECDIR, id);
    return 0;
}

int VolumeManager::createAsec(const char *id, unsigned int numSectors,
                              const char *fstype, const char *key, int ownerUid) {
    struct asec_superblock sb;
    memset(&sb, 0, sizeof(sb));

    sb.magic = ASEC_SB_MAGIC;
    sb.ver = ASEC_SB_VER;

    if (numSectors < ((1024*1024)/512)) {
        SLOGE("Invalid container size specified (%d sectors)", numSectors);
        errno = EINVAL;
        return -1;
    }

    if (lookupVolume(id)) {
        SLOGE("ASEC id '%s' currently exists", id);
        errno = EADDRINUSE;
        return -1;
    }

    char asecFileName[255];
    snprintf(asecFileName, sizeof(asecFileName), "%s/%s.asec", Volume::SEC_ASECDIR, id);

    if (!access(asecFileName, F_OK)) {
        SLOGE("ASEC file '%s' currently exists - destroy it first! (%s)",
             asecFileName, strerror(errno));
        errno = EADDRINUSE;
        return -1;
    }

    /*
     * Add some headroom
     */
    unsigned fatSize = (((numSectors * 4) / 512) + 1) * 2;
    unsigned numImgSectors = numSectors + fatSize + 2;

    if (numImgSectors % 63) {
        numImgSectors += (63 - (numImgSectors % 63));
    }

    // Add +1 for our superblock which is at the end
    if (Loop::createImageFile(asecFileName, numImgSectors + 1)) {
        SLOGE("ASEC image file creation failed (%s)", strerror(errno));
        return -1;
    }

    char idHash[33];
    if (!asecHash(id, idHash, sizeof(idHash))) {
        SLOGE("Hash of '%s' failed (%s)", id, strerror(errno));
        unlink(asecFileName);
        return -1;
    }

    char loopDevice[255];
    if (Loop::create(idHash, asecFileName, loopDevice, sizeof(loopDevice))) {
        SLOGE("ASEC loop device creation failed (%s)", strerror(errno));
        unlink(asecFileName);
        return -1;
    }

    char dmDevice[255];
    bool cleanupDm = false;

    if (strcmp(key, "none")) {
        // XXX: This is all we support for now
        sb.c_cipher = ASEC_SB_C_CIPHER_TWOFISH;
        if (Devmapper::create(idHash, loopDevice, key, numImgSectors, dmDevice,
                             sizeof(dmDevice))) {
            SLOGE("ASEC device mapping failed (%s)", strerror(errno));
            Loop::destroyByDevice(loopDevice);
            unlink(asecFileName);
            return -1;
        }
        cleanupDm = true;
    } else {
        sb.c_cipher = ASEC_SB_C_CIPHER_NONE;
        strcpy(dmDevice, loopDevice);
    }

    /*
     * Drop down the superblock at the end of the file
     */

    int sbfd = open(loopDevice, O_RDWR);
    if (sbfd < 0) {
        SLOGE("Failed to open new DM device for superblock write (%s)", strerror(errno));
        if (cleanupDm) {
            Devmapper::destroy(idHash);
        }
        Loop::destroyByDevice(loopDevice);
        unlink(asecFileName);
        return -1;
    }

    if (lseek(sbfd, (numImgSectors * 512), SEEK_SET) < 0) {
        close(sbfd);
        SLOGE("Failed to lseek for superblock (%s)", strerror(errno));
        if (cleanupDm) {
            Devmapper::destroy(idHash);
        }
        Loop::destroyByDevice(loopDevice);
        unlink(asecFileName);
        return -1;
    }

    if (write(sbfd, &sb, sizeof(sb)) != sizeof(sb)) {
        close(sbfd);
        SLOGE("Failed to write superblock (%s)", strerror(errno));
        if (cleanupDm) {
            Devmapper::destroy(idHash);
        }
        Loop::destroyByDevice(loopDevice);
        unlink(asecFileName);
        return -1;
    }
    close(sbfd);

    if (strcmp(fstype, "none")) {
        if (strcmp(fstype, "fat")) {
            SLOGW("Unknown fstype '%s' specified for container", fstype);
        }

        if (Fat::format(dmDevice, numImgSectors)) {
            SLOGE("ASEC FAT format failed (%s)", strerror(errno));
            if (cleanupDm) {
                Devmapper::destroy(idHash);
            }
            Loop::destroyByDevice(loopDevice);
            unlink(asecFileName);
            return -1;
        }
        char mountPoint[255];

        snprintf(mountPoint, sizeof(mountPoint), "%s/%s", Volume::ASECDIR, id);
        if (mkdir(mountPoint, 0777)) {
            if (errno != EEXIST) {
                SLOGE("Mountpoint creation failed (%s)", strerror(errno));
                if (cleanupDm) {
                    Devmapper::destroy(idHash);
                }
                Loop::destroyByDevice(loopDevice);
                unlink(asecFileName);
                return -1;
            }
        }

        if (Fat::doMount(dmDevice, mountPoint, false, false, false, ownerUid,
                         0, 0000, false)) {
            SLOGE("ASEC FAT mount failed (%s)", strerror(errno));
            if (cleanupDm) {
                Devmapper::destroy(idHash);
            }
            Loop::destroyByDevice(loopDevice);
            unlink(asecFileName);
            return -1;
        }
    } else {
        SLOGI("Created raw secure container %s (no filesystem)", id);
    }

    mActiveContainers->push_back(new ContainerData(strdup(id), ASEC));
    return 0;
}

int VolumeManager::finalizeAsec(const char *id) {
    char asecFileName[255];
    char loopDevice[255];
    char mountPoint[255];

    snprintf(asecFileName, sizeof(asecFileName), "%s/%s.asec", Volume::SEC_ASECDIR, id);

    char idHash[33];
    if (!asecHash(id, idHash, sizeof(idHash))) {
        SLOGE("Hash of '%s' failed (%s)", id, strerror(errno));
        return -1;
    }

    if (Loop::lookupActive(idHash, loopDevice, sizeof(loopDevice))) {
        SLOGE("Unable to finalize %s (%s)", id, strerror(errno));
        return -1;
    }

    snprintf(mountPoint, sizeof(mountPoint), "%s/%s", Volume::ASECDIR, id);
    // XXX:
    if (Fat::doMount(loopDevice, mountPoint, true, true, true, 0, 0, 0227, false)) {
        SLOGE("ASEC finalize mount failed (%s)", strerror(errno));
        return -1;
    }

    if (mDebug) {
        SLOGD("ASEC %s finalized", id);
    }
    return 0;
}

int VolumeManager::renameAsec(const char *id1, const char *id2) {
    char *asecFilename1;
    char *asecFilename2;
    char mountPoint[255];

    asprintf(&asecFilename1, "%s/%s.asec", Volume::SEC_ASECDIR, id1);
    asprintf(&asecFilename2, "%s/%s.asec", Volume::SEC_ASECDIR, id2);

    snprintf(mountPoint, sizeof(mountPoint), "%s/%s", Volume::ASECDIR, id1);
    if (isMountpointMounted(mountPoint)) {
        SLOGW("Rename attempt when src mounted");
        errno = EBUSY;
        goto out_err;
    }

    snprintf(mountPoint, sizeof(mountPoint), "%s/%s", Volume::ASECDIR, id2);
    if (isMountpointMounted(mountPoint)) {
        SLOGW("Rename attempt when dst mounted");
        errno = EBUSY;
        goto out_err;
    }

    if (!access(asecFilename2, F_OK)) {
        SLOGE("Rename attempt when dst exists");
        errno = EADDRINUSE;
        goto out_err;
    }

    if (rename(asecFilename1, asecFilename2)) {
        SLOGE("Rename of '%s' to '%s' failed (%s)", asecFilename1, asecFilename2, strerror(errno));
        goto out_err;
    }

    free(asecFilename1);
    free(asecFilename2);
    return 0;

out_err:
    free(asecFilename1);
    free(asecFilename2);
    return -1;
}

#define UNMOUNT_RETRIES 5
#define UNMOUNT_SLEEP_BETWEEN_RETRY_MS (1000 * 1000)
int VolumeManager::unmountAsec(const char *id, bool force) {
    char asecFileName[255];
    char mountPoint[255];

    snprintf(asecFileName, sizeof(asecFileName), "%s/%s.asec", Volume::SEC_ASECDIR, id);
    snprintf(mountPoint, sizeof(mountPoint), "%s/%s", Volume::ASECDIR, id);

    char idHash[33];
    if (!asecHash(id, idHash, sizeof(idHash))) {
        SLOGE("Hash of '%s' failed (%s)", id, strerror(errno));
        return -1;
    }

    return unmountLoopImage(id, idHash, asecFileName, mountPoint, force);
}

int VolumeManager::unmountObb(const char *fileName, bool force) {
    char mountPoint[255];

    char idHash[33];
    if (!asecHash(fileName, idHash, sizeof(idHash))) {
        SLOGE("Hash of '%s' failed (%s)", fileName, strerror(errno));
        return -1;
    }

    snprintf(mountPoint, sizeof(mountPoint), "%s/%s", Volume::LOOPDIR, idHash);

    return unmountLoopImage(fileName, idHash, fileName, mountPoint, force);
}

int VolumeManager::unmountLoopImage(const char *id, const char *idHash,
        const char *fileName, const char *mountPoint, bool force) {
    if (!isMountpointMounted(mountPoint)) {
        SLOGE("Unmount request for %s when not mounted", id);
        errno = ENOENT;
        return -1;
    }

    int i, rc;
    for (i = 1; i <= UNMOUNT_RETRIES; i++) {
        rc = umount(mountPoint);
        if (!rc) {
            break;
        }
        if (rc && (errno == EINVAL || errno == ENOENT)) {
            SLOGI("Container %s unmounted OK", id);
            rc = 0;
            break;
        }
        SLOGW("%s unmount attempt %d failed (%s)",
              id, i, strerror(errno));

        int action = 0; // default is to just complain

        if (force) {
            if (i > (UNMOUNT_RETRIES - 2))
                action = 2; // SIGKILL
            else if (i > (UNMOUNT_RETRIES - 3))
                action = 1; // SIGHUP
        }

        Process::killProcessesWithOpenFiles(mountPoint, action);
        usleep(UNMOUNT_SLEEP_BETWEEN_RETRY_MS);
    }

    if (rc) {
        errno = EBUSY;
        SLOGE("Failed to unmount container %s (%s)", id, strerror(errno));
        return -1;
    }

    int retries = 10;

    while(retries--) {
        if (!rmdir(mountPoint)) {
            break;
        }

        SLOGW("Failed to rmdir %s (%s)", mountPoint, strerror(errno));
        usleep(UNMOUNT_SLEEP_BETWEEN_RETRY_MS);
    }

    if (!retries) {
        SLOGE("Timed out trying to rmdir %s (%s)", mountPoint, strerror(errno));
    }

    if (Devmapper::destroy(idHash) && errno != ENXIO) {
        SLOGE("Failed to destroy devmapper instance (%s)", strerror(errno));
    }

    char loopDevice[255];
    if (!Loop::lookupActive(idHash, loopDevice, sizeof(loopDevice))) {
        Loop::destroyByDevice(loopDevice);
    } else {
        SLOGW("Failed to find loop device for {%s} (%s)", fileName, strerror(errno));
    }

    AsecIdCollection::iterator it;
    for (it = mActiveContainers->begin(); it != mActiveContainers->end(); ++it) {
        ContainerData* cd = *it;
        if (!strcmp(cd->id, id)) {
            free(*it);
            mActiveContainers->erase(it);
            break;
        }
    }
    if (it == mActiveContainers->end()) {
        SLOGW("mActiveContainers is inconsistent!");
    }
    return 0;
}

int VolumeManager::destroyAsec(const char *id, bool force) {
    char asecFileName[255];
    char mountPoint[255];

    snprintf(asecFileName, sizeof(asecFileName), "%s/%s.asec", Volume::SEC_ASECDIR, id);
    snprintf(mountPoint, sizeof(mountPoint), "%s/%s", Volume::ASECDIR, id);

    if (isMountpointMounted(mountPoint)) {
        if (mDebug) {
            SLOGD("Unmounting container before destroy");
        }
        if (unmountAsec(id, force)) {
            SLOGE("Failed to unmount asec %s for destroy (%s)", id, strerror(errno));
            return -1;
        }
    }

    if (unlink(asecFileName)) {
        SLOGE("Failed to unlink asec '%s' (%s)", asecFileName, strerror(errno));
        return -1;
    }

    if (mDebug) {
        SLOGD("ASEC %s destroyed", id);
    }
    return 0;
}

int VolumeManager::mountAsec(const char *id, const char *key, int ownerUid) {
    char asecFileName[255];
    char mountPoint[255];

    snprintf(asecFileName, sizeof(asecFileName), "%s/%s.asec", Volume::SEC_ASECDIR, id);
    snprintf(mountPoint, sizeof(mountPoint), "%s/%s", Volume::ASECDIR, id);

    if (isMountpointMounted(mountPoint)) {
        SLOGE("ASEC %s already mounted", id);
        errno = EBUSY;
        return -1;
    }

    char idHash[33];
    if (!asecHash(id, idHash, sizeof(idHash))) {
        SLOGE("Hash of '%s' failed (%s)", id, strerror(errno));
        return -1;
    }

    char loopDevice[255];
    if (Loop::lookupActive(idHash, loopDevice, sizeof(loopDevice))) {
        if (Loop::create(idHash, asecFileName, loopDevice, sizeof(loopDevice))) {
            SLOGE("ASEC loop device creation failed (%s)", strerror(errno));
            return -1;
        }
        if (mDebug) {
            SLOGD("New loop device created at %s", loopDevice);
        }
    } else {
        if (mDebug) {
            SLOGD("Found active loopback for %s at %s", asecFileName, loopDevice);
        }
    }

    char dmDevice[255];
    bool cleanupDm = false;
    int fd;
    unsigned int nr_sec = 0;

    if ((fd = open(loopDevice, O_RDWR)) < 0) {
        SLOGE("Failed to open loopdevice (%s)", strerror(errno));
        Loop::destroyByDevice(loopDevice);
        return -1;
    }

    if (ioctl(fd, BLKGETSIZE, &nr_sec)) {
        SLOGE("Failed to get loop size (%s)", strerror(errno));
        Loop::destroyByDevice(loopDevice);
        close(fd);
        return -1;
    }

    /*
     * Validate superblock
     */
    struct asec_superblock sb;
    memset(&sb, 0, sizeof(sb));
    if (lseek(fd, ((nr_sec-1) * 512), SEEK_SET) < 0) {
        SLOGE("lseek failed (%s)", strerror(errno));
        close(fd);
        Loop::destroyByDevice(loopDevice);
        return -1;
    }
    if (read(fd, &sb, sizeof(sb)) != sizeof(sb)) {
        SLOGE("superblock read failed (%s)", strerror(errno));
        close(fd);
        Loop::destroyByDevice(loopDevice);
        return -1;
    }

    close(fd);

    if (mDebug) {
        SLOGD("Container sb magic/ver (%.8x/%.2x)", sb.magic, sb.ver);
    }
    if (sb.magic != ASEC_SB_MAGIC || sb.ver != ASEC_SB_VER) {
        SLOGE("Bad container magic/version (%.8x/%.2x)", sb.magic, sb.ver);
        Loop::destroyByDevice(loopDevice);
        errno = EMEDIUMTYPE;
        return -1;
    }
    nr_sec--; // We don't want the devmapping to extend onto our superblock

    if (strcmp(key, "none")) {
        if (Devmapper::lookupActive(idHash, dmDevice, sizeof(dmDevice))) {
            if (Devmapper::create(idHash, loopDevice, key, nr_sec,
                                  dmDevice, sizeof(dmDevice))) {
                SLOGE("ASEC device mapping failed (%s)", strerror(errno));
                Loop::destroyByDevice(loopDevice);
                return -1;
            }
            if (mDebug) {
                SLOGD("New devmapper instance created at %s", dmDevice);
            }
        } else {
            if (mDebug) {
                SLOGD("Found active devmapper for %s at %s", asecFileName, dmDevice);
            }
        }
        cleanupDm = true;
    } else {
        strcpy(dmDevice, loopDevice);
    }

    if (mkdir(mountPoint, 0777)) {
        if (errno != EEXIST) {
            SLOGE("Mountpoint creation failed (%s)", strerror(errno));
            if (cleanupDm) {
                Devmapper::destroy(idHash);
            }
            Loop::destroyByDevice(loopDevice);
            return -1;
        }
    }

    if (Fat::doMount(dmDevice, mountPoint, true, false, true, ownerUid, 0,
                     0222, false)) {
//                     0227, false)) {
        SLOGE("ASEC mount failed (%s)", strerror(errno));
        if (cleanupDm) {
            Devmapper::destroy(idHash);
        }
        Loop::destroyByDevice(loopDevice);
        return -1;
    }

    mActiveContainers->push_back(new ContainerData(strdup(id), ASEC));
    if (mDebug) {
        SLOGD("ASEC %s mounted", id);
    }
    return 0;
}

/**
 * Mounts an image file <code>img</code>.
 */
int VolumeManager::mountObb(const char *img, const char *key, int ownerUid) {
    char mountPoint[255];

    char idHash[33];
    if (!asecHash(img, idHash, sizeof(idHash))) {
        SLOGE("Hash of '%s' failed (%s)", img, strerror(errno));
        return -1;
    }

    snprintf(mountPoint, sizeof(mountPoint), "%s/%s", Volume::LOOPDIR, idHash);

    if (isMountpointMounted(mountPoint)) {
        SLOGE("Image %s already mounted", img);
        errno = EBUSY;
        return -1;
    }

    char loopDevice[255];
    if (Loop::lookupActive(idHash, loopDevice, sizeof(loopDevice))) {
        if (Loop::create(idHash, img, loopDevice, sizeof(loopDevice))) {
            SLOGE("Image loop device creation failed (%s)", strerror(errno));
            return -1;
        }
        if (mDebug) {
            SLOGD("New loop device created at %s", loopDevice);
        }
    } else {
        if (mDebug) {
            SLOGD("Found active loopback for %s at %s", img, loopDevice);
        }
    }

    char dmDevice[255];
    bool cleanupDm = false;
    int fd;
    unsigned int nr_sec = 0;

    if ((fd = open(loopDevice, O_RDWR)) < 0) {
        SLOGE("Failed to open loopdevice (%s)", strerror(errno));
        Loop::destroyByDevice(loopDevice);
        return -1;
    }

    if (ioctl(fd, BLKGETSIZE, &nr_sec)) {
        SLOGE("Failed to get loop size (%s)", strerror(errno));
        Loop::destroyByDevice(loopDevice);
        close(fd);
        return -1;
    }

    close(fd);

    if (strcmp(key, "none")) {
        if (Devmapper::lookupActive(idHash, dmDevice, sizeof(dmDevice))) {
            if (Devmapper::create(idHash, loopDevice, key, nr_sec,
                                  dmDevice, sizeof(dmDevice))) {
                SLOGE("ASEC device mapping failed (%s)", strerror(errno));
                Loop::destroyByDevice(loopDevice);
                return -1;
            }
            if (mDebug) {
                SLOGD("New devmapper instance created at %s", dmDevice);
            }
        } else {
            if (mDebug) {
                SLOGD("Found active devmapper for %s at %s", img, dmDevice);
            }
        }
        cleanupDm = true;
    } else {
        strcpy(dmDevice, loopDevice);
    }

    if (mkdir(mountPoint, 0755)) {
        if (errno != EEXIST) {
            SLOGE("Mountpoint creation failed (%s)", strerror(errno));
            if (cleanupDm) {
                Devmapper::destroy(idHash);
            }
            Loop::destroyByDevice(loopDevice);
            return -1;
        }
    }

    if (Fat::doMount(dmDevice, mountPoint, true, false, true, ownerUid, 0,
                     0227, false)) {
        SLOGE("Image mount failed (%s)", strerror(errno));
        if (cleanupDm) {
            Devmapper::destroy(idHash);
        }
        Loop::destroyByDevice(loopDevice);
        return -1;
    }

    mActiveContainers->push_back(new ContainerData(strdup(img), OBB));
    if (mDebug) {
        SLOGD("Image %s mounted", img);
    }
    return 0;
}

int VolumeManager::mountVolume(const char *label) {
    Volume *v = lookupVolume(label);

    if (!v) {
        errno = ENOENT;
        return -1;
    }

    return v->mountVol();
}

int VolumeManager::listMountedObbs(SocketClient* cli) {
    char device[256];
    char mount_path[256];
    char rest[256];
    FILE *fp;
    char line[1024];

    if (!(fp = fopen("/proc/mounts", "r"))) {
        SLOGE("Error opening /proc/mounts (%s)", strerror(errno));
        return -1;
    }

    // Create a string to compare against that has a trailing slash
    int loopDirLen = sizeof(Volume::LOOPDIR);
    char loopDir[loopDirLen + 2];
    strcpy(loopDir, Volume::LOOPDIR);
    loopDir[loopDirLen++] = '/';
    loopDir[loopDirLen] = '\0';

    while(fgets(line, sizeof(line), fp)) {
        line[strlen(line)-1] = '\0';

        /*
         * Should look like:
         * /dev/block/loop0 /mnt/obb/fc99df1323fd36424f864dcb76b76d65 ...
         */
        sscanf(line, "%255s %255s %255s\n", device, mount_path, rest);

        if (!strncmp(mount_path, loopDir, loopDirLen)) {
            int fd = open(device, O_RDONLY);
            if (fd >= 0) {
                struct loop_info64 li;
                if (ioctl(fd, LOOP_GET_STATUS64, &li) >= 0) {
                    cli->sendMsg(ResponseCode::AsecListResult,
                            (const char*) li.lo_file_name, false);
                }
                close(fd);
            }
        }
    }

    fclose(fp);
    return 0;
}

int VolumeManager::shareAvailable(const char *method, bool *avail) {

    if (strcmp(method, "ums")) {
        errno = ENOSYS;
        return -1;
    }

#ifdef USE_USB_MASS_STORAGE_SWITCH
    if (mUsbMassStorageConnected)
        *avail = true;
    else
        *avail = false;
#else
    *avail = massStorageAvailable();
#endif
    return 0;
}

int VolumeManager::shareEnabled(const char *label, const char *method, bool *enabled) {
    Volume *v = lookupVolume(label);

    if (!v) {
        errno = ENOENT;
        return -1;
    }

    if (strcmp(method, "ums")) {
        errno = ENOSYS;
        return -1;
    }

    if (v->getState() != Volume::State_Shared) {
        *enabled = false;
    } else {
        *enabled = true;
    }
    return 0;
}

int VolumeManager::simulate(const char *cmd, const char *arg) {

    if (!strcmp(cmd, "ums")) {
        if (!strcmp(arg, "connect")) {

#ifdef USE_USB_MASS_STORAGE_SWITCH
            notifyUmsConnected(true);
#else
            notifyUmsAvailable(true);
#endif
        } else if (!strcmp(arg, "disconnect")) {
#ifdef USE_USB_MASS_STORAGE_SWITCH
            notifyUmsConnected(false);
#else
            notifyUmsAvailable(false);
#endif
        } else {
            errno = EINVAL;
            return -1;
        }
    } else {
        errno = EINVAL;
        return -1;
    }
    return 0;
}

int VolumeManager::shareVolume(const char *label, const char *method) {
    Volume *v = lookupVolume(label);

    if (!v) {
        errno = ENOENT;
        return -1;
    }

    /*
     * Eventually, we'll want to support additional share back-ends,
     * some of which may work while the media is mounted. For now,
     * we just support UMS
     */
    if (strcmp(method, "ums")) {
        errno = ENOSYS;
        return -1;
    }

    if (v->getState() == Volume::State_NoMedia) {
        errno = ENODEV;
        return -1;
    }

    if (v->getState() != Volume::State_Idle) {
        // You need to unmount manually befoe sharing
        errno = EBUSY;
        return -1;
    }

    dev_t d = v->getShareDevice();
    if ((MAJOR(d) == 0) && (MINOR(d) == 0)) {
        // This volume does not support raw disk access
        errno = EINVAL;
        return -1;
    }

    int fd;
    int fd2;
    char nodepath[255];
	snprintf(nodepath,
             sizeof(nodepath), "/dev/block/vold/%d:%d",
             MAJOR(d), MINOR(d));

<<<<<<< HEAD

	if ((fd = open("/sys/devices/platform/usb_mass_storage/lun0/file", O_WRONLY)) < 0) {
		SLOGE("Unable to open ums lunfile (%s)", strerror(errno));
        return -1;
    }
      if (write(fd, nodepath, strlen(nodepath)) < 0) {
        SLOGE("Unable to write to ums lunfile (%s)", strerror(errno));
        close(fd);
        return -1;
=======
    // TODO: Currently only two mounts are supported, defaulting
    // /mnt/sdcard to lun0 and anything else to lun1. Fix this.
    if (0 == strcmp(label, "/mnt/sdcard")) {
        if ((fd = open(CUSTOM_LUN_FILE"0/file",
                       O_WRONLY)) < 0) {
            SLOGE("Unable to open ums lunfile (%s)", strerror(errno));
            return -1;
        }
    }
    else {
        if ((fd = open(CUSTOM_LUN_FILE"1/file",
                       O_WRONLY)) < 0) {
            SLOGE("Unable to open ums lunfile (%s)", strerror(errno));
            return -1;
        }
>>>>>>> 5edf3ce9
    }
    
    // drakaz : force external sdcard in ums mode if exist
    if (FILE * file = fopen("/dev/block/mmcblk1p1", "r")) {
		if ((fd2 = open("/sys/devices/platform/usb_mass_storage/lun1/file", O_WRONLY)) < 0) {
			SLOGE("Unable to open ums lunfile (%s)", strerror(errno));
			return -1;
		}
		if (write(fd2, "/dev/block/mmcblk1p1", strlen(nodepath)) < 0) {
        SLOGE("Unable to write to ums lunfile (%s)", strerror(errno));
        close(fd);
        return -1;
    }
	}

    close(fd);
    v->handleVolumeShared();
    if (mUmsSharingCount++ == 0) {
        FILE* fp;
        mSavedDirtyRatio = -1; // in case we fail
        if ((fp = fopen("/proc/sys/vm/dirty_ratio", "r+"))) {
            char line[16];
            if (fgets(line, sizeof(line), fp) && sscanf(line, "%d", &mSavedDirtyRatio)) {
                fprintf(fp, "%d\n", mUmsDirtyRatio);
            } else {
                SLOGE("Failed to read dirty_ratio (%s)", strerror(errno));
            }
            fclose(fp);
        } else {
            SLOGE("Failed to open /proc/sys/vm/dirty_ratio (%s)", strerror(errno));
        }
    }
    return 0;
}

int VolumeManager::unshareVolume(const char *label, const char *method) {
    Volume *v = lookupVolume(label);

    if (!v) {
        errno = ENOENT;
        return -1;
    }

    if (strcmp(method, "ums")) {
        errno = ENOSYS;
        return -1;
    }

    if (v->getState() != Volume::State_Shared) {
        errno = EINVAL;
        return -1;
    }

    int fd;
    int fd2;

    // /mnt/sdcard to lun0 and anything else to lun1. Fix this.
    if (0 == strcmp(label, "/mnt/sdcard")) {
<<<<<<< HEAD
		int fd2;
   
        if ((fd = open("/sys/devices/platform/usb_mass_storage/lun0/file", O_WRONLY)) < 0) {
            SLOGE("Unable to open ums lunfile (%s)", strerror(errno));
            return -1;
        }
        if ((fd2 = open("/sys/devices/platform/usb_mass_storage/lun1/file", O_WRONLY)) < 0) {
=======
        if ((fd = open(CUSTOM_LUN_FILE"0/file", O_WRONLY)) < 0) {
            SLOGE("Unable to open ums lunfile (%s)", strerror(errno));
            return -1;
        }
    }
    else {
        if ((fd = open(CUSTOM_LUN_FILE"1/file", O_WRONLY)) < 0) {
>>>>>>> 5edf3ce9
            SLOGE("Unable to open ums lunfile (%s)", strerror(errno));
            return -1;
        }

    }
        
    char ch = 0;
    if (write(fd, &ch, 1) < 0) {
        SLOGE("Unable to write to ums lunfile (%s)", strerror(errno));
        close(fd);
        return -1;
    }
    // Disable ums on external sdcard
    if (write(fd2, &ch, 1) < 0) {
        SLOGE("Unable to write to ums lunfile (%s)", strerror(errno));
        close(fd);
        return -1;
    }

    close(fd);
    v->handleVolumeUnshared();
    if (--mUmsSharingCount == 0 && mSavedDirtyRatio != -1) {
        FILE* fp;
        if ((fp = fopen("/proc/sys/vm/dirty_ratio", "r+"))) {
            fprintf(fp, "%d\n", mSavedDirtyRatio);
            fclose(fp);
        } else {
            SLOGE("Failed to open /proc/sys/vm/dirty_ratio (%s)", strerror(errno));
        }
        mSavedDirtyRatio = -1;
    }
    return 0;
}

int VolumeManager::unmountVolume(const char *label, bool force) {
    Volume *v = lookupVolume(label);

    if (!v) {
        errno = ENOENT;
        return -1;
    }

    if (v->getState() == Volume::State_NoMedia) {
        errno = ENODEV;
        return -1;
    }

    if (v->getState() != Volume::State_Mounted) {
        SLOGW("Attempt to unmount volume which isn't mounted (%d)\n",
             v->getState());
        errno = EBUSY;
        return -1;
    }

    cleanupAsec(v, force);

    return v->unmountVol(force);
}

/*
 * Looks up a volume by it's label or mount-point
 */
Volume *VolumeManager::lookupVolume(const char *label) {
    VolumeCollection::iterator i;

    for (i = mVolumes->begin(); i != mVolumes->end(); ++i) {
        if (label[0] == '/') {
            if (!strcmp(label, (*i)->getMountpoint()))
                return (*i);
        } else {
            if (!strcmp(label, (*i)->getLabel()))
                return (*i);
        }
    }
    return NULL;
}

bool VolumeManager::isMountpointMounted(const char *mp)
{
    char device[256];
    char mount_path[256];
    char rest[256];
    FILE *fp;
    char line[1024];

    if (!(fp = fopen("/proc/mounts", "r"))) {
        SLOGE("Error opening /proc/mounts (%s)", strerror(errno));
        return false;
    }

    while(fgets(line, sizeof(line), fp)) {
        line[strlen(line)-1] = '\0';
        sscanf(line, "%255s %255s %255s\n", device, mount_path, rest);
        if (!strcmp(mount_path, mp)) {
            fclose(fp);
            return true;
        }
    }

    fclose(fp);
    return false;
}

int VolumeManager::cleanupAsec(Volume *v, bool force) {
    /* Only EXTERNAL_STORAGE needs ASEC cleanup. */
    const char *externalPath = getenv("EXTERNAL_STORAGE") ?: "/mnt/sdcard";
    if (0 != strcmp(v->getMountpoint(), externalPath))
        return 0;

    while(mActiveContainers->size()) {
        AsecIdCollection::iterator it = mActiveContainers->begin();
        ContainerData* cd = *it;
        SLOGI("Unmounting ASEC %s (dependant on %s)", cd->id, v->getMountpoint());
        if (cd->type == ASEC) {
            if (unmountAsec(cd->id, force)) {
                SLOGE("Failed to unmount ASEC %s (%s)", cd->id, strerror(errno));
                return -1;
            }
        } else if (cd->type == OBB) {
            if (unmountObb(cd->id, force)) {
                SLOGE("Failed to unmount OBB %s (%s)", cd->id, strerror(errno));
                return -1;
            }
        } else {
            SLOGE("Unknown container type %d!", cd->type);
            return -1;
        }
    }
    return 0;
}
<|MERGE_RESOLUTION|>--- conflicted
+++ resolved
@@ -1113,17 +1113,6 @@
              sizeof(nodepath), "/dev/block/vold/%d:%d",
              MAJOR(d), MINOR(d));
 
-<<<<<<< HEAD
-
-	if ((fd = open("/sys/devices/platform/usb_mass_storage/lun0/file", O_WRONLY)) < 0) {
-		SLOGE("Unable to open ums lunfile (%s)", strerror(errno));
-        return -1;
-    }
-      if (write(fd, nodepath, strlen(nodepath)) < 0) {
-        SLOGE("Unable to write to ums lunfile (%s)", strerror(errno));
-        close(fd);
-        return -1;
-=======
     // TODO: Currently only two mounts are supported, defaulting
     // /mnt/sdcard to lun0 and anything else to lun1. Fix this.
     if (0 == strcmp(label, "/mnt/sdcard")) {
@@ -1139,7 +1128,6 @@
             SLOGE("Unable to open ums lunfile (%s)", strerror(errno));
             return -1;
         }
->>>>>>> 5edf3ce9
     }
     
     // drakaz : force external sdcard in ums mode if exist
@@ -1198,15 +1186,6 @@
 
     // /mnt/sdcard to lun0 and anything else to lun1. Fix this.
     if (0 == strcmp(label, "/mnt/sdcard")) {
-<<<<<<< HEAD
-		int fd2;
-   
-        if ((fd = open("/sys/devices/platform/usb_mass_storage/lun0/file", O_WRONLY)) < 0) {
-            SLOGE("Unable to open ums lunfile (%s)", strerror(errno));
-            return -1;
-        }
-        if ((fd2 = open("/sys/devices/platform/usb_mass_storage/lun1/file", O_WRONLY)) < 0) {
-=======
         if ((fd = open(CUSTOM_LUN_FILE"0/file", O_WRONLY)) < 0) {
             SLOGE("Unable to open ums lunfile (%s)", strerror(errno));
             return -1;
@@ -1214,7 +1193,6 @@
     }
     else {
         if ((fd = open(CUSTOM_LUN_FILE"1/file", O_WRONLY)) < 0) {
->>>>>>> 5edf3ce9
             SLOGE("Unable to open ums lunfile (%s)", strerror(errno));
             return -1;
         }
