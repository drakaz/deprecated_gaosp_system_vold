/*
 * Copyright (C) 2008 The Android Open Source Project
 *
 * Licensed under the Apache License, Version 2.0 (the "License");
 * you may not use this file except in compliance with the License.
 * You may obtain a copy of the License at
 *
 *      http://www.apache.org/licenses/LICENSE-2.0
 *
 * Unless required by applicable law or agreed to in writing, software
 * distributed under the License is distributed on an "AS IS" BASIS,
 * WITHOUT WARRANTIES OR CONDITIONS OF ANY KIND, either express or implied.
 * See the License for the specific language governing permissions and
 * limitations under the License.
 */

#include <stdlib.h>
#include <string.h>
#include <dirent.h>
#include <errno.h>
#include <fcntl.h>

#include <sys/types.h>
#include <sys/stat.h>
#include <sys/types.h>
#include <sys/mman.h>
#include <sys/mount.h>

#include <linux/kdev_t.h>

#include <cutils/properties.h>

#include <sys/system_properties.h>

#include <diskconfig/diskconfig.h>

#define LOG_TAG "Vold"

#include <cutils/log.h>

#include "Volume.h"
#include "VolumeManager.h"
#include "ResponseCode.h"
#include "Fat.h"
#include "Process.h"

extern "C" void dos_partition_dec(void const *pp, struct dos_partition *d);
extern "C" void dos_partition_enc(void *pp, struct dos_partition *d);


/*
 * Secure directory - stuff that only root can see
 */
const char *Volume::SECDIR            = "/mnt/secure";

/*
 * Secure staging directory - where media is mounted for preparation
 */
const char *Volume::SEC_STGDIR        = "/mnt/secure/staging";

/*
 * Path to the directory on the media which contains publicly accessable
 * asec imagefiles. This path will be obscured before the mount is
 * exposed to non priviledged users.
 */
const char *Volume::SEC_STG_SECIMGDIR = "/mnt/secure/staging/.android_secure";

/*
 * Path to where *only* root can access asec imagefiles
 */
const char *Volume::SEC_ASECDIR       = "/mnt/secure/asec";

/*
 * Path to where secure containers are mounted
 */
const char *Volume::ASECDIR           = "/mnt/asec";

/*
 * Path to where OBBs are mounted
 */
const char *Volume::LOOPDIR           = "/mnt/obb";

static const char *stateToStr(int state) {
    if (state == Volume::State_Init)
        return "Initializing";
    else if (state == Volume::State_NoMedia)
        return "No-Media";
    else if (state == Volume::State_Idle)
        return "Idle-Unmounted";
    else if (state == Volume::State_Pending)
        return "Pending";
    else if (state == Volume::State_Mounted)
        return "Mounted";
    else if (state == Volume::State_Unmounting)
        return "Unmounting";
    else if (state == Volume::State_Checking)
        return "Checking";
    else if (state == Volume::State_Formatting)
        return "Formatting";
    else if (state == Volume::State_Shared)
        return "Shared-Unmounted";
    else if (state == Volume::State_SharedMnt)
        return "Shared-Mounted";
    else
        return "Unknown-Error";
}

Volume::Volume(VolumeManager *vm, const char *label, const char *mount_point) {
    free(mLabel);
    free(mMountpoint);
    mVm = vm;
    mDebug = false;
    mLabel = strdup(label);
    mMountpoint = strdup(mount_point);
    mState = Volume::State_Init;
    mCurrentlyMountedKdev = -1;
    mPartIdx = -1;
}

Volume::~Volume() {
    free(mLabel);
    free(mMountpoint);
}

void Volume::protectFromAutorunStupidity() {
    char filename[255];

    snprintf(filename, sizeof(filename), "%s/autorun.inf", SEC_STGDIR);
    if (!access(filename, F_OK)) {
        SLOGW("Volume contains an autorun.inf! - removing");
        /*
         * Ensure the filename is all lower-case so
         * the process killer can find the inode.
         * Probably being paranoid here but meh.
         */
        rename(filename, filename);
        Process::killProcessesWithOpenFiles(filename, 2);
        if (unlink(filename)) {
            SLOGE("Failed to remove %s (%s)", filename, strerror(errno));
        }
    }
}

void Volume::setDebug(bool enable) {
    mDebug = enable;
}

dev_t Volume::getDiskDevice() {
    return MKDEV(0, 0);
};

dev_t Volume::getShareDevice() {
    return getDiskDevice();
}

void Volume::handleVolumeShared() {
}

void Volume::handleVolumeUnshared() {
}

int Volume::handleBlockEvent(NetlinkEvent *evt) {
    errno = ENOSYS;
    return -1;
}

void Volume::setState(int state) {
    char msg[255];
    int oldState = mState;

    if (oldState == state) {
        SLOGW("Duplicate state (%d)\n", state);
        return;
    }

    mState = state;

    SLOGD("Volume %s state changing %d (%s) -> %d (%s)", mLabel,
         oldState, stateToStr(oldState), mState, stateToStr(mState));
    snprintf(msg, sizeof(msg),
             "Volume %s %s state changed from %d (%s) to %d (%s)", getLabel(),
             getMountpoint(), oldState, stateToStr(oldState), mState,
             stateToStr(mState));

    mVm->getBroadcaster()->sendBroadcast(ResponseCode::VolumeStateChange,
                                         msg, false);
}

int Volume::createDeviceNode(const char *path, int major, int minor) {
    mode_t mode = 0660 | S_IFBLK;
    dev_t dev = (major << 8) | minor;
    if (mknod(path, mode, dev) < 0) {
        if (errno != EEXIST) {
            return -1;
        }
    }
    return 0;
}

int Volume::formatVol() {

    if (getState() == Volume::State_NoMedia) {
        errno = ENODEV;
        return -1;
    } else if (getState() != Volume::State_Idle) {
        errno = EBUSY;
        return -1;
    }

    if (isMountpointMounted(getMountpoint())) {
        SLOGW("Volume is idle but appears to be mounted - fixing");
        setState(Volume::State_Mounted);
        // mCurrentlyMountedKdev = XXX
        errno = EBUSY;
        return -1;
    }

    bool formatEntireDevice = (mPartIdx == -1);
    char devicePath[255];
    dev_t diskNode = getDiskDevice();
    dev_t partNode = MKDEV(MAJOR(diskNode), (formatEntireDevice ? 1 : mPartIdx));

    setState(Volume::State_Formatting);

    int ret = -1;
    // Only initialize the MBR if we are formatting the entire device
    if (formatEntireDevice) {
        sprintf(devicePath, "/dev/block/vold/%d:%d",
                MAJOR(diskNode), MINOR(diskNode));

        if (initializeMbr(devicePath)) {
            SLOGE("Failed to initialize MBR (%s)", strerror(errno));
            goto err;
        }
    }

    sprintf(devicePath, "/dev/block/vold/%d:%d",
            MAJOR(partNode), MINOR(partNode));

#ifdef VOLD_EMMC_SHARES_DEV_MAJOR
    // If emmc and sdcard share dev major number, vold may pick
    // incorrectly based on partition nodes alone, formatting
    // the wrong device. Use device nodes instead.
    dev_t deviceNodes;
    getDeviceNodes((dev_t *) &deviceNodes, 1);
    sprintf(devicePath, "/dev/block/vold/%d:%d", MAJOR(deviceNodes), MINOR(deviceNodes));
#endif

    if (mDebug) {
        SLOGI("Formatting volume %s (%s)", getLabel(), devicePath);
    }

    if (Fat::format(devicePath, 0)) {
        SLOGE("Failed to format (%s)", strerror(errno));
        goto err;
    }

    ret = 0;

err:
    setState(Volume::State_Idle);
    return ret;
}

bool Volume::isMountpointMounted(const char *path) {
    char device[256];
    char mount_path[256];
    char rest[256];
    FILE *fp;
    char line[1024];

    if (!(fp = fopen("/proc/mounts", "r"))) {
        SLOGE("Error opening /proc/mounts (%s)", strerror(errno));
        return false;
    }

    while(fgets(line, sizeof(line), fp)) {
        line[strlen(line)-1] = '\0';
        sscanf(line, "%255s %255s %255s\n", device, mount_path, rest);
        if (!strcmp(mount_path, path)) {
            fclose(fp);
            return true;
        }

    }

    fclose(fp);
    return false;
}

int Volume::mountVol() {
    dev_t deviceNodes[4];
    int n, i, rc = 0;
    char errmsg[255];

    if (getState() == Volume::State_NoMedia) {
        snprintf(errmsg, sizeof(errmsg),
                 "Volume %s %s mount failed - no media",
                 getLabel(), getMountpoint());
        mVm->getBroadcaster()->sendBroadcast(
                                         ResponseCode::VolumeMountFailedNoMedia,
                                         errmsg, false);
        errno = ENODEV;
        return -1;
    } else if (getState() != Volume::State_Idle) {
        errno = EBUSY;
        return -1;
    }

    if (isMountpointMounted(getMountpoint())) {
        SLOGW("Volume is idle but appears to be mounted - fixing");
        setState(Volume::State_Mounted);
        // mCurrentlyMountedKdev = XXX
        return 0;
    }

    n = getDeviceNodes((dev_t *) &deviceNodes, 4);
    if (!n) {
        SLOGE("Failed to get device nodes (%s)\n", strerror(errno));
        return -1;
    }

    for (i = 0; i < n; i++) {
        char devicePath[255];

        sprintf(devicePath, "/dev/block/vold/%d:%d", MAJOR(deviceNodes[i]),
                MINOR(deviceNodes[i]));

        SLOGI("%s being considered for volume %s\n", devicePath, getLabel());

        errno = 0;
        setState(Volume::State_Checking);

<<<<<<< HEAD
// drakaz : getprop to enable/disable check of fat fs
        char checkfs_value[PROPERTY_VALUE_MAX];
 	property_get("sys.checkfs.fat", checkfs_value, "true");

	if (strcmp(checkfs_value,"true") == 0) {
        	if (Fat::check(devicePath)) {
            		if (errno == ENODATA) {
                		SLOGW("%s does not contain a FAT filesystem\n", devicePath);
                		continue;
            		}
            	errno = EIO;
            	/* Badness - abort the mount */
            	SLOGE("%s failed FS checks (%s)", devicePath, strerror(errno));
            	setState(Volume::State_Idle);
            	return -1;
        	}
	}

	/*
=======
        if (Fat::check(devicePath)) {
            if (errno == ENODATA) {
                SLOGW("%s does not contain a FAT or EXT4 filesystem\n", devicePath);
                continue;
            }
            errno = EIO;
            /* Badness - abort the mount */
            SLOGE("%s failed FS checks (%s)", devicePath, strerror(errno));
            setState(Volume::State_Idle);
            return -1;
        }

        /*
>>>>>>> d0087cca
         * Mount the device on our internal staging mountpoint so we can
         * muck with it before exposing it to non priviledged users.
         */
        errno = 0;
        if (Fat::doMount(devicePath, "/mnt/secure/staging", false, false, false,
                1000, 1015, 0702, true)) {
            SLOGE("%s failed to mount (%s)\n", devicePath, strerror(errno));
            continue;
        }

        SLOGI("Device %s, target %s mounted @ /mnt/secure/staging", devicePath, getMountpoint());

        protectFromAutorunStupidity();

        /* There can be only one SEC_ASECDIR, so let it be EXTERNAL_STORAGE */
        const char *externalPath = getenv("EXTERNAL_STORAGE") ?: "/mnt/sdcard";
        if (0 != strcmp(getMountpoint(), externalPath)) {
            SLOGI("Skipping bindmounts for alternate volume (%s)", getMountpoint());
        } else if (createBindMounts()) {
            SLOGE("Failed to create bindmounts (%s)", strerror(errno));
            umount("/mnt/secure/staging");
            setState(Volume::State_Idle);
            return -1;
        }

        /*
         * Now that the bindmount trickery is done, atomically move the
         * whole subtree to expose it to non priviledged users.
         */
        	if (doMoveMount("/mnt/secure/staging", getMountpoint(), false)) {
            		SLOGE("Failed to move mount (%s)", strerror(errno));
            		umount("/mnt/secure/staging");
            		setState(Volume::State_Idle);
            		return -1;
        	}
        	
        setState(Volume::State_Mounted);
        mCurrentlyMountedKdev = deviceNodes[i];
        
        // drakaz : mouting external sd without vold.fstab if external sd exist
        if (FILE * file = fopen("/dev/block/mmcblk1p1", "r")) {
			unsigned long flags = MS_NODEV | MS_NOEXEC | MS_NOSUID | MS_DIRSYNC;
			char mountData[255];
			sprintf(mountData,"utf8,uid=%d,gid=%d,fmask=%o,dmask=%o,shortname=mixed",1000, 1015, 0702, 0702);

			if (mount("/dev/block/mmcblk1p1", "/mnt/sdcard2", "vfat", flags, mountData)) {
				SLOGE("Error while mouting %s -> %s", "/dev/block/mmcblk1p1", "/mnt/sdcard2");
			} else {
				SLOGE("%s sucessfully mounted on %s", "/dev/block/mmcblk1p1", "/mnt/sdcard2");
			}
			SLOGE("Duplicate mount of external sd on /mnt/sdcard/sd for compatibility");
			mkdir("/mnt/sdcard/sd", 0755);
			// Bind mount for media scanning
			if (mount("/mnt/sdcard2", "/mnt/sdcard/sd", "vfat", MS_BIND, NULL)) {
				SLOGE("Error while mouting /mnt/sdcard2 -> /mnt/sdcard/sd");
			} else {
				SLOGE("/mnt/sdcard2 sucessfully mounted on /mnt/sdcard/sd");
			}
		} else {
			SLOGE("No external sdcard detected. Skipping mount.");
		}
			
        return 0;
    }

    SLOGE("Volume %s found no suitable devices for mounting :(\n", getLabel());
    setState(Volume::State_Idle);

    return -1;
}

int Volume::createBindMounts() {
    unsigned long flags;

    /*
     * Rename old /android_secure -> /.android_secure
     */
    if (!access("/mnt/secure/staging/android_secure", R_OK | X_OK) &&
         access(SEC_STG_SECIMGDIR, R_OK | X_OK)) {
        if (rename("/mnt/secure/staging/android_secure", SEC_STG_SECIMGDIR)) {
            SLOGE("Failed to rename legacy asec dir (%s)", strerror(errno));
        }
    }

    /*
     * Ensure that /android_secure exists and is a directory
     */
    if (access(SEC_STG_SECIMGDIR, R_OK | X_OK)) {
        if (errno == ENOENT) {
            if (mkdir(SEC_STG_SECIMGDIR, 0777)) {
                SLOGE("Failed to create %s (%s)", SEC_STG_SECIMGDIR, strerror(errno));
                return -1;
            }
        } else {
            SLOGE("Failed to access %s (%s)", SEC_STG_SECIMGDIR, strerror(errno));
            return -1;
        }
    } else {
        struct stat sbuf;

        if (stat(SEC_STG_SECIMGDIR, &sbuf)) {
            SLOGE("Failed to stat %s (%s)", SEC_STG_SECIMGDIR, strerror(errno));
            return -1;
        }
        if (!S_ISDIR(sbuf.st_mode)) {
            SLOGE("%s is not a directory", SEC_STG_SECIMGDIR);
            errno = ENOTDIR;
            return -1;
        }
    }

    /*
     * Bind mount /mnt/secure/staging/android_secure -> /mnt/secure/asec so we'll
     * have a root only accessable mountpoint for it.
     */
    if (mount(SEC_STG_SECIMGDIR, SEC_ASECDIR, "", MS_BIND, NULL)) {
        SLOGE("Failed to bind mount points %s -> %s (%s)",
                SEC_STG_SECIMGDIR, SEC_ASECDIR, strerror(errno));
        return -1;
    }

    /*
     * Mount a read-only, zero-sized tmpfs  on <mountpoint>/android_secure to
     * obscure the underlying directory from everybody - sneaky eh? ;)
     */
    if (mount("tmpfs", SEC_STG_SECIMGDIR, "tmpfs", MS_RDONLY, "size=0,mode=000,uid=0,gid=0")) {
        SLOGE("Failed to obscure %s (%s)", SEC_STG_SECIMGDIR, strerror(errno));
        umount("/mnt/asec_secure");
        return -1;
    }

    return 0;
}

int Volume::doMoveMount(const char *src, const char *dst, bool force) {
    unsigned int flags = MS_MOVE;
    int retries = 5;

    while(retries--) {
        if (!mount(src, dst, "", flags, NULL)) {
            if (mDebug) {
                SLOGD("Moved mount %s -> %s sucessfully", src, dst);
            }
            return 0;
        } else if (errno != EBUSY) {
            SLOGE("Failed to move mount %s -> %s (%s)", src, dst, strerror(errno));
            return -1;
        }
        int action = 0;

        if (force) {
            if (retries == 1) {
                action = 2; // SIGKILL
            } else if (retries == 2) {
                action = 1; // SIGHUP
            }
        }
        SLOGW("Failed to move %s -> %s (%s, retries %d, action %d)",
                src, dst, strerror(errno), retries, action);
        Process::killProcessesWithOpenFiles(src, action);
        usleep(1000*250);
    }

    errno = EBUSY;
    SLOGE("Giving up on move %s -> %s (%s)", src, dst, strerror(errno));
    return -1;
}

int Volume::doUnmount(const char *path, bool force) {
    int retries = 10;

    if (mDebug) {
        SLOGD("Unmounting {%s}, force = %d", path, force);
    }

    while (retries--) {
        if (!umount(path) || errno == EINVAL || errno == ENOENT) {
            SLOGI("%s sucessfully unmounted", path);
            return 0;
        }

        int action = 0;

        if (force) {
            if (retries == 1) {
                action = 2; // SIGKILL
            } else if (retries == 2) {
                action = 1; // SIGHUP
            }
        }

        SLOGW("Failed to unmount %s (%s, retries %d, action %d)",
                path, strerror(errno), retries, action);

        Process::killProcessesWithOpenFiles(path, action);
        usleep(1000*1000);
    }
    errno = EBUSY;
    SLOGE("Giving up on unmount %s (%s)", path, strerror(errno));
    return -1;
}

int Volume::unmountVol(bool force) {
    int i, rc;

    if (getState() != Volume::State_Mounted) {
        SLOGE("Volume %s unmount request when not mounted", getLabel());
        errno = EINVAL;
        return -1;
    }

    setState(Volume::State_Unmounting);
    usleep(1000 * 1000); // Give the framework some time to react

	// Umount external sdcard if exist
	if (FILE * file = fopen("/dev/block/mmcblk1p1", "r")) {
		umount("/mnt/sdcard/sd");
		umount("/mnt/sdcard2");
	}	
    
     /*
     * First move the mountpoint back to our internal staging point
     * so nobody else can muck with it while we work.
     */
    if (doMoveMount(getMountpoint(), SEC_STGDIR, force)) {
        SLOGE("Failed to move mount %s => %s (%s)", getMountpoint(), SEC_STGDIR, strerror(errno));
        setState(Volume::State_Mounted);
        return -1;
    }

    protectFromAutorunStupidity();

    /* Undo createBindMounts(), which is only called for EXTERNAL_STORAGE */
    const char *externalPath = getenv("EXTERNAL_STORAGE") ?: "/mnt/sdcard";
    if (0 == strcmp(getMountpoint(), externalPath)) {
        /*
         * Unmount the tmpfs which was obscuring the asec image directory
         * from non root users
         */

        if (doUnmount(Volume::SEC_STG_SECIMGDIR, force)) {
            SLOGE("Failed to unmount tmpfs on %s (%s)", SEC_STG_SECIMGDIR, strerror(errno));
            goto fail_republish;
        }

        /*
         * Remove the bindmount we were using to keep a reference to
         * the previously obscured directory.
         */

        if (doUnmount(Volume::SEC_ASECDIR, force)) {
            SLOGE("Failed to remove bindmount on %s (%s)", SEC_ASECDIR, strerror(errno));
            goto fail_remount_tmpfs;
        }
    }

        /*
         * Finally, unmount the actual block device from the staging dir
         */
        if (doUnmount(Volume::SEC_STGDIR, force)) {
        	SLOGE("Failed to unmount %s (%s)", SEC_STGDIR, strerror(errno));
        	goto fail_recreate_bindmount;
        }

    SLOGI("%s unmounted sucessfully", getMountpoint());

    setState(Volume::State_Idle);
    mCurrentlyMountedKdev = -1;
    return 0;

    /*
     * Failure handling - try to restore everything back the way it was
     */
fail_recreate_bindmount:
    if (mount(SEC_STG_SECIMGDIR, SEC_ASECDIR, "", MS_BIND, NULL)) {
        SLOGE("Failed to restore bindmount after failure! - Storage will appear offline!");
        goto out_nomedia;
    }
fail_remount_tmpfs:
    if (mount("tmpfs", SEC_STG_SECIMGDIR, "tmpfs", MS_RDONLY, "size=0,mode=0,uid=0,gid=0")) {
        SLOGE("Failed to restore tmpfs after failure! - Storage will appear offline!");
        goto out_nomedia;
    }
fail_republish:
    if (doMoveMount(SEC_STGDIR, getMountpoint(), force)) {
        SLOGE("Failed to republish mount after failure! - Storage will appear offline!");
        goto out_nomedia;
    }

    setState(Volume::State_Mounted);
    return -1;

out_nomedia:
    setState(Volume::State_NoMedia);
    return -1;
}
int Volume::initializeMbr(const char *deviceNode) {
    struct disk_info dinfo;

    memset(&dinfo, 0, sizeof(dinfo));

    if (!(dinfo.part_lst = (struct part_info *) malloc(MAX_NUM_PARTS * sizeof(struct part_info)))) {
        SLOGE("Failed to malloc prt_lst");
        return -1;
    }

    memset(dinfo.part_lst, 0, MAX_NUM_PARTS * sizeof(struct part_info));
    dinfo.device = strdup(deviceNode);
    dinfo.scheme = PART_SCHEME_MBR;
    dinfo.sect_size = 512;
    dinfo.skip_lba = 2048;
    dinfo.num_lba = 0;
    dinfo.num_parts = 1;

    struct part_info *pinfo = &dinfo.part_lst[0];

    pinfo->name = strdup("android_sdcard");
    pinfo->flags |= PART_ACTIVE_FLAG;
    pinfo->type = PC_PART_TYPE_FAT32;
    pinfo->len_kb = -1;

    int rc = apply_disk_config(&dinfo, 0);

    if (rc) {
        SLOGE("Failed to apply disk configuration (%d)", rc);
        goto out;
    }

 out:
    free(pinfo->name);
    free(dinfo.device);
    free(dinfo.part_lst);

    return rc;
}<|MERGE_RESOLUTION|>--- conflicted
+++ resolved
@@ -331,7 +331,6 @@
         errno = 0;
         setState(Volume::State_Checking);
 
-<<<<<<< HEAD
 // drakaz : getprop to enable/disable check of fat fs
         char checkfs_value[PROPERTY_VALUE_MAX];
  	property_get("sys.checkfs.fat", checkfs_value, "true");
@@ -350,22 +349,7 @@
         	}
 	}
 
-	/*
-=======
-        if (Fat::check(devicePath)) {
-            if (errno == ENODATA) {
-                SLOGW("%s does not contain a FAT or EXT4 filesystem\n", devicePath);
-                continue;
-            }
-            errno = EIO;
-            /* Badness - abort the mount */
-            SLOGE("%s failed FS checks (%s)", devicePath, strerror(errno));
-            setState(Volume::State_Idle);
-            return -1;
-        }
-
-        /*
->>>>>>> d0087cca
+	 /*
          * Mount the device on our internal staging mountpoint so we can
          * muck with it before exposing it to non priviledged users.
          */
