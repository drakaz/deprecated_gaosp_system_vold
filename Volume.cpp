/*
 * Copyright (C) 2008 The Android Open Source Project
 *
 * Licensed under the Apache License, Version 2.0 (the "License");
 * you may not use this file except in compliance with the License.
 * You may obtain a copy of the License at
 *
 *      http://www.apache.org/licenses/LICENSE-2.0
 *
 * Unless required by applicable law or agreed to in writing, software
 * distributed under the License is distributed on an "AS IS" BASIS,
 * WITHOUT WARRANTIES OR CONDITIONS OF ANY KIND, either express or implied.
 * See the License for the specific language governing permissions and
 * limitations under the License.
 */

#include <stdlib.h>
#include <string.h>
#include <dirent.h>
#include <errno.h>
#include <fcntl.h>

#include <sys/types.h>
#include <sys/stat.h>
#include <sys/types.h>
#include <sys/mman.h>
#include <sys/mount.h>

#include <linux/kdev_t.h>

#include <cutils/properties.h>

#include <sys/system_properties.h>

#include <diskconfig/diskconfig.h>

#define LOG_TAG "Vold"

#include <cutils/log.h>

#include "Volume.h"
#include "VolumeManager.h"
#include "ResponseCode.h"
#include "Fat.h"
#include "Process.h"

extern "C" void dos_partition_dec(void const *pp, struct dos_partition *d);
extern "C" void dos_partition_enc(void *pp, struct dos_partition *d);


/*
 * Secure directory - stuff that only root can see
 */
const char *Volume::SECDIR            = "/mnt/secure";

/*
 * Secure staging directory - where media is mounted for preparation
 */
const char *Volume::SEC_STGDIR        = "/mnt/secure/staging";

/*
 * Path to the directory on the media which contains publicly accessable
 * asec imagefiles. This path will be obscured before the mount is
 * exposed to non priviledged users.
 */
const char *Volume::SEC_STG_SECIMGDIR = "/mnt/secure/staging/.android_secure";

/*
 * Path to where *only* root can access asec imagefiles
 */
const char *Volume::SEC_ASECDIR       = "/mnt/secure/asec";

/*
 * Path to where secure containers are mounted
 */
const char *Volume::ASECDIR           = "/mnt/asec";

static const char *stateToStr(int state) {
    if (state == Volume::State_Init)
        return "Initializing";
    else if (state == Volume::State_NoMedia)
        return "No-Media";
    else if (state == Volume::State_Idle)
        return "Idle-Unmounted";
    else if (state == Volume::State_Pending)
        return "Pending";
    else if (state == Volume::State_Mounted)
        return "Mounted";
    else if (state == Volume::State_Unmounting)
        return "Unmounting";
    else if (state == Volume::State_Checking)
        return "Checking";
    else if (state == Volume::State_Formatting)
        return "Formatting";
    else if (state == Volume::State_Shared)
        return "Shared-Unmounted";
    else if (state == Volume::State_SharedMnt)
        return "Shared-Mounted";
    else
        return "Unknown-Error";
}

Volume::Volume(VolumeManager *vm, const char *label, const char *mount_point) {
    mVm = vm;
    mDebug = false;
    mLabel = strdup(label);
    mMountpoint = strdup(mount_point);
    mState = Volume::State_Init;
    mCurrentlyMountedKdev = -1;
    mPreviouslyMountedKdev = -1;
}

Volume::~Volume() {
    free(mLabel);
    free(mMountpoint);
}

void Volume::protectFromAutorunStupidity() {
    char filename[255];

    snprintf(filename, sizeof(filename), "%s/autorun.inf", SEC_STGDIR);
    if (!access(filename, F_OK)) {
        SLOGW("Volume contains an autorun.inf! - removing");
        /*
         * Ensure the filename is all lower-case so
         * the process killer can find the inode.
         * Probably being paranoid here but meh.
         */
        rename(filename, filename);
        Process::killProcessesWithOpenFiles(filename, 2);
        if (unlink(filename)) {
            SLOGE("Failed to remove %s (%s)", filename, strerror(errno));
        }
    }
}

void Volume::setDebug(bool enable) {
    mDebug = enable;
}

dev_t Volume::getDiskDevice() {
    return MKDEV(0, 0);
};

dev_t Volume::getPartitionDevice() {
    if (mCurrentlyMountedKdev != -1) {
        return mCurrentlyMountedKdev;
    } else if (mPreviouslyMountedKdev != -1) {
        return mPreviouslyMountedKdev;
    }
    return getDiskDevice();
};

void Volume::handleVolumeShared() {
}

void Volume::handleVolumeUnshared() {
}

int Volume::getCurrentPartId() {
	return -1;
}

int Volume::handleBlockEvent(NetlinkEvent *evt) {
    errno = ENOSYS;
    return -1;
}

void Volume::setState(int state) {
    char msg[255];
    int oldState = mState;

    if (oldState == state) {
        SLOGW("Duplicate state (%d)\n", state);
        return;
    }

    mState = state;

    SLOGD("Volume %s state changing %d (%s) -> %d (%s)", mLabel,
         oldState, stateToStr(oldState), mState, stateToStr(mState));
    snprintf(msg, sizeof(msg),
             "Volume %s %s state changed from %d (%s) to %d (%s)", getLabel(),
             getMountpoint(), oldState, stateToStr(oldState), mState,
             stateToStr(mState));

    mVm->getBroadcaster()->sendBroadcast(ResponseCode::VolumeStateChange,
                                         msg, false);
}

int Volume::createDeviceNode(const char *path, int major, int minor) {
    mode_t mode = 0660 | S_IFBLK;
    dev_t dev = (major << 8) | minor;
    if (mknod(path, mode, dev) < 0) {
        if (errno != EEXIST) {
            return -1;
        }
    }
    return 0;
}

int Volume::formatVol() {

    if (getState() == Volume::State_NoMedia) {
        errno = ENODEV;
        return -1;
    } else if (getState() != Volume::State_Idle) {
        errno = EBUSY;
        return -1;
    }

    if (isMountpointMounted(getMountpoint())) {
        SLOGW("Volume is idle but appears to be mounted - fixing");
        setState(Volume::State_Mounted);
        // mCurrentlyMountedKdev = XXX
        errno = EBUSY;
        return -1;
    }

    char devicePath[255];
    dev_t diskNode = getDiskDevice();
    dev_t partNode = MKDEV(MAJOR(diskNode), 1); // XXX: Hmmm

    sprintf(devicePath, "/dev/block/vold/%d:%d",
            MAJOR(diskNode), MINOR(diskNode));

    if (mDebug) {
        SLOGI("Formatting volume %s (%s)", getLabel(), devicePath);
    }
    setState(Volume::State_Formatting);

<<<<<<< HEAD
    if (initializeMbr(devicePath)) {	//Is this need for sdcard_int ?
=======
    int ret = -1;
    if (initializeMbr(devicePath)) {
>>>>>>> c64a4ad3
        SLOGE("Failed to initialize MBR (%s)", strerror(errno));
        goto err;
    }

    sprintf(devicePath, "/dev/block/vold/%d:%d",
            MAJOR(partNode), MINOR(partNode));	//TOOD: this will cause a error in galaxy.

    if (Fat::format(devicePath, 0)) {
        SLOGE("Failed to format (%s)", strerror(errno));
        goto err;
    }

    ret = 0;

err:
    setState(Volume::State_Idle);
    return ret;
}

bool Volume::isMountpointMounted(const char *path) {
    char device[256];
    char mount_path[256];
    char rest[256];
    FILE *fp;
    char line[1024];

    if (!(fp = fopen("/proc/mounts", "r"))) {
        SLOGE("Error opening /proc/mounts (%s)", strerror(errno));
        return false;
    }

    while(fgets(line, sizeof(line), fp)) {
        line[strlen(line)-1] = '\0';
        sscanf(line, "%255s %255s %255s\n", device, mount_path, rest);
        if (!strcmp(mount_path, path)) {
            fclose(fp);
            return true;
        }

    }

    fclose(fp);
    return false;
}

int Volume::mountVol() {
    dev_t deviceNodes[4];
    int n, i, rc = 0;
    char errmsg[255];

    if (getState() == Volume::State_NoMedia) {
        snprintf(errmsg, sizeof(errmsg),
                 "Volume %s %s mount failed - no media",
                 getLabel(), getMountpoint());
        mVm->getBroadcaster()->sendBroadcast(
                                         ResponseCode::VolumeMountFailedNoMedia,
                                         errmsg, false);
        errno = ENODEV;
        return -1;
    } else if (getState() != Volume::State_Idle) {
        errno = EBUSY;
        return -1;
    }

    if (isMountpointMounted(getMountpoint())) {
        SLOGW("Volume is idle but appears to be mounted - fixing");
        setState(Volume::State_Mounted);
        // mCurrentlyMountedKdev = XXX
        return 0;
    }

    n = getDeviceNodes((dev_t *) &deviceNodes, 4);
    if (!n) {
        SLOGE("Failed to get device nodes (%s)\n", strerror(errno));
        return -1;
    }

    for (i = 0; i < n; i++) {
        char devicePath[255];

        sprintf(devicePath, "/dev/block/vold/%d:%d", MAJOR(deviceNodes[i]),
                MINOR(deviceNodes[i]));

        SLOGI("%s being considered for volume %s\n", devicePath, getLabel());

        errno = 0;
        setState(Volume::State_Checking);

// drakaz : getprop to enable/disable check of fat fs
        char checkfs_value[PROPERTY_VALUE_MAX];
 	property_get("sys.checkfs.fat", checkfs_value, "true");

	if (strcmp(checkfs_value,"true") == 0) {
        	if (Fat::check(devicePath)) {
            		if (errno == ENODATA) {
                		SLOGW("%s does not contain a FAT filesystem\n", devicePath);
                		continue;
            		}
            	errno = EIO;
            	/* Badness - abort the mount */
            	SLOGE("%s failed FS checks (%s)", devicePath, strerror(errno));
            	setState(Volume::State_Idle);
            	return -1;
        	}
	}

    /* drakaz :
	* Mount external sdcard by hand on /mnt/sdcard2
	* Create /sdcard/sd dir and mount again external sdcard on it
    * Only if the mount point is the external sdcard
	* Do not create BindMouns on external SD
    */
       if (strcmp(getMountpoint(), "/mnt/sdcard2") == 0) {

	    unsigned long flags = MS_NODEV | MS_NOEXEC | MS_NOSUID | MS_DIRSYNC;
	    char mountData[255];
            sprintf(mountData,"utf8,uid=%d,gid=%d,fmask=%o,dmask=%o,shortname=mixed",1000, 1015, 0702, 0702);

	    if (mount(devicePath, getMountpoint(), "vfat", flags, mountData)) {
                SLOGE("Error while mouting %s -> %s", devicePath, getMountpoint());
            } else {
                SLOGE("%s sucessfully mounted on %s", devicePath, getMountpoint());
            }

            SLOGE("Duplicate mount of external sd on /mnt/sdcard/sd for compatibility");
            mkdir("/mnt/sdcard/sd", 0755);

	    if (mount(devicePath, "/mnt/sdcard/sd", "vfat", flags, mountData)) {
		SLOGE("Error while mouting /mnt/sdcard2 -> /mnt/sdcard/sd");
	    } else {
		SLOGE("/mnt/sdcard2 sucessfully mounted on /mnt/sdcard/sd");
	    }

	} else { 

	/*
         * Mount the device on our internal staging mountpoint so we can
         * muck with it before exposing it to non priviledged users.
         */
        errno = 0;
        if (Fat::doMount(devicePath, "/mnt/secure/staging", false, false, 1000, 1015, 0702, true)) {
            SLOGE("%s failed to mount via VFAT (%s)\n", devicePath, strerror(errno));
            continue;
        }

        SLOGI("Device %s, target %s mounted @ /mnt/secure/staging", devicePath, getMountpoint());

        protectFromAutorunStupidity();

<<<<<<< HEAD
    
        	if (createBindMounts()) {
            		SLOGE("Failed to create bindmounts (%s)", strerror(errno));
           		 umount("/mnt/secure/staging");
            		setState(Volume::State_Idle);
            		return -1;
        	}
=======
        /* There can be only one SEC_ASECDIR, so let it be EXTERNAL_STORAGE */
        const char *externalPath = getenv("EXTERNAL_STORAGE") ?: "/mnt/sdcard";
        if (0 != strcmp(getMountpoint(), externalPath)) {
            SLOGI("Skipping bindmounts for alternate volume (%s)", getMountpoint());
        } else if (createBindMounts()) {
            SLOGE("Failed to create bindmounts (%s)", strerror(errno));
            umount("/mnt/secure/staging");
            setState(Volume::State_Idle);
            return -1;
        }
>>>>>>> c64a4ad3

        /*
         * Now that the bindmount trickery is done, atomically move the
         * whole subtree to expose it to non priviledged users.
         */
        	if (doMoveMount("/mnt/secure/staging", getMountpoint(), false)) {
            		SLOGE("Failed to move mount (%s)", strerror(errno));
            		umount("/mnt/secure/staging");
            		setState(Volume::State_Idle);
            		return -1;
        	}
	}
        setState(Volume::State_Mounted);
        mCurrentlyMountedKdev = deviceNodes[i];
        return 0;
    }

    SLOGE("Volume %s found no suitable devices for mounting :(\n", getLabel());
    setState(Volume::State_Idle);

    return -1;
}

int Volume::createBindMounts() {
    unsigned long flags;

    /*
     * Rename old /android_secure -> /.android_secure
     */
    if (!access("/mnt/secure/staging/android_secure", R_OK | X_OK) &&
         access(SEC_STG_SECIMGDIR, R_OK | X_OK)) {
        if (rename("/mnt/secure/staging/android_secure", SEC_STG_SECIMGDIR)) {
            SLOGE("Failed to rename legacy asec dir (%s)", strerror(errno));
        }
    }

    /*
     * Ensure that /android_secure exists and is a directory
     */
    if (access(SEC_STG_SECIMGDIR, R_OK | X_OK)) {
        if (errno == ENOENT) {
            if (mkdir(SEC_STG_SECIMGDIR, 0777)) {
                SLOGE("Failed to create %s (%s)", SEC_STG_SECIMGDIR, strerror(errno));
                return -1;
            }
        } else {
            SLOGE("Failed to access %s (%s)", SEC_STG_SECIMGDIR, strerror(errno));
            return -1;
        }
    } else {
        struct stat sbuf;

        if (stat(SEC_STG_SECIMGDIR, &sbuf)) {
            SLOGE("Failed to stat %s (%s)", SEC_STG_SECIMGDIR, strerror(errno));
            return -1;
        }
        if (!S_ISDIR(sbuf.st_mode)) {
            SLOGE("%s is not a directory", SEC_STG_SECIMGDIR);
            errno = ENOTDIR;
            return -1;
        }
    }

    /*
     * Bind mount /mnt/secure/staging/android_secure -> /mnt/secure/asec so we'll
     * have a root only accessable mountpoint for it.
     */
    if (mount(SEC_STG_SECIMGDIR, SEC_ASECDIR, "", MS_BIND, NULL)) {
        SLOGE("Failed to bind mount points %s -> %s (%s)",
                SEC_STG_SECIMGDIR, SEC_ASECDIR, strerror(errno));
        return -1;
    }

    /*
     * Mount a read-only, zero-sized tmpfs  on <mountpoint>/android_secure to
     * obscure the underlying directory from everybody - sneaky eh? ;)
     */
    if (mount("tmpfs", SEC_STG_SECIMGDIR, "tmpfs", MS_RDONLY, "size=0,mode=000,uid=0,gid=0")) {
        SLOGE("Failed to obscure %s (%s)", SEC_STG_SECIMGDIR, strerror(errno));
        umount("/mnt/asec_secure");
        return -1;
    }

    return 0;
}

int Volume::doMoveMount(const char *src, const char *dst, bool force) {
    unsigned int flags = MS_MOVE;
    int retries = 5;

    while(retries--) {
        if (!mount(src, dst, "", flags, NULL)) {
            if (mDebug) {
                SLOGD("Moved mount %s -> %s sucessfully", src, dst);
            }
            return 0;
        } else if (errno != EBUSY) {
            SLOGE("Failed to move mount %s -> %s (%s)", src, dst, strerror(errno));
            return -1;
        }
        int action = 0;

        if (force) {
            if (retries == 1) {
                action = 2; // SIGKILL
            } else if (retries == 2) {
                action = 1; // SIGHUP
            }
        }
        SLOGW("Failed to move %s -> %s (%s, retries %d, action %d)",
                src, dst, strerror(errno), retries, action);
        Process::killProcessesWithOpenFiles(src, action);
        usleep(1000*250);
    }

    errno = EBUSY;
    SLOGE("Giving up on move %s -> %s (%s)", src, dst, strerror(errno));
    return -1;
}

int Volume::doUnmount(const char *path, bool force) {
    int retries = 10;

    if (mDebug) {
        SLOGD("Unmounting {%s}, force = %d", path, force);
    }

    while (retries--) {
        if (!umount(path) || errno == EINVAL || errno == ENOENT) {
            SLOGI("%s sucessfully unmounted", path);
            return 0;
        }

        int action = 0;

        if (force) {
            if (retries == 1) {
                action = 2; // SIGKILL
            } else if (retries == 2) {
                action = 1; // SIGHUP
            }
        }

        SLOGW("Failed to unmount %s (%s, retries %d, action %d)",
                path, strerror(errno), retries, action);

        Process::killProcessesWithOpenFiles(path, action);
        usleep(1000*1000);
    }
    errno = EBUSY;
    SLOGE("Giving up on unmount %s (%s)", path, strerror(errno));
    return -1;
}

int Volume::unmountVol(bool force) {
    int i, rc;

    if (getState() != Volume::State_Mounted) {
        SLOGE("Volume %s unmount request when not mounted", getLabel());
        errno = EINVAL;
        return -1;
    }

    setState(Volume::State_Unmounting);
    usleep(1000 * 1000); // Give the framework some time to react

<<<<<<< HEAD
    /* Umount sec dir only on internal sdcard */
    if (strcmp(getMountpoint(), "/mnt/sdcard2") == 0) {
	umount("/mnt/sdcard/sd");
	umount("/mnt/sdcard2");
    } else {
	umount("/mnt/sdcard/sd");
    	/*
    	 * First move the mountpoint back to our internal staging point
     	 * so nobody else can muck with it while we work.
     	*/
    	if (doMoveMount(getMountpoint(), SEC_STGDIR, force)) {
        	SLOGE("Failed to move mount %s => %s (%s)", getMountpoint(), SEC_STGDIR, strerror(errno));
        	setState(Volume::State_Mounted);
        	return -1;
    	}	
    
	protectFromAutorunStupidity();

    	/*
    	 * Unmount the tmpfs which was obscuring the asec image directory
     	* from non root users
     	*/

    	if (doUnmount(Volume::SEC_STG_SECIMGDIR, force)) {
        	SLOGE("Failed to unmount tmpfs on %s (%s)", SEC_STG_SECIMGDIR, strerror(errno));
        	goto fail_republish;
    	}

    	/*
     	* Remove the bindmount we were using to keep a reference to
     	* the previously obscured directory.
     	*/

    	if (doUnmount(Volume::SEC_ASECDIR, force)) {
        	SLOGE("Failed to remove bindmount on %s (%s)", SEC_ASECDIR, strerror(errno));
        	goto fail_remount_tmpfs;
    	}
    
=======
    /*
     * First move the mountpoint back to our internal staging point
     * so nobody else can muck with it while we work.
     */
    if (doMoveMount(getMountpoint(), SEC_STGDIR, force)) {
        SLOGE("Failed to move mount %s => %s (%s)", getMountpoint(), SEC_STGDIR, strerror(errno));
        setState(Volume::State_Mounted);
        return -1;
    }

    protectFromAutorunStupidity();

    /* Undo createBindMounts(), which is only called for EXTERNAL_STORAGE */
    const char *externalPath = getenv("EXTERNAL_STORAGE") ?: "/mnt/sdcard";
    if (0 == strcmp(getMountpoint(), externalPath)) {
        /*
         * Unmount the tmpfs which was obscuring the asec image directory
         * from non root users
         */

        if (doUnmount(Volume::SEC_STG_SECIMGDIR, force)) {
            SLOGE("Failed to unmount tmpfs on %s (%s)", SEC_STG_SECIMGDIR, strerror(errno));
            goto fail_republish;
        }

        /*
         * Remove the bindmount we were using to keep a reference to
         * the previously obscured directory.
         */

        if (doUnmount(Volume::SEC_ASECDIR, force)) {
            SLOGE("Failed to remove bindmount on %s (%s)", SEC_ASECDIR, strerror(errno));
            goto fail_remount_tmpfs;
        }
    }
>>>>>>> c64a4ad3

        /*
         * Finally, unmount the actual block device from the staging dir
         */
        if (doUnmount(Volume::SEC_STGDIR, force)) {
        	SLOGE("Failed to unmount %s (%s)", SEC_STGDIR, strerror(errno));
        	goto fail_recreate_bindmount;
        }
    }

    SLOGI("%s unmounted sucessfully", getMountpoint());

    setState(Volume::State_Idle);
    mPreviouslyMountedKdev = mCurrentlyMountedKdev;
    mCurrentlyMountedKdev = -1;
    return 0;

    /*
     * Failure handling - try to restore everything back the way it was
     */
fail_recreate_bindmount:
    if (mount(SEC_STG_SECIMGDIR, SEC_ASECDIR, "", MS_BIND, NULL)) {
        SLOGE("Failed to restore bindmount after failure! - Storage will appear offline!");
        goto out_nomedia;
    }
fail_remount_tmpfs:
    if (mount("tmpfs", SEC_STG_SECIMGDIR, "tmpfs", MS_RDONLY, "size=0,mode=0,uid=0,gid=0")) {
        SLOGE("Failed to restore tmpfs after failure! - Storage will appear offline!");
        goto out_nomedia;
    }
fail_republish:
    if (doMoveMount(SEC_STGDIR, getMountpoint(), force)) {
        SLOGE("Failed to republish mount after failure! - Storage will appear offline!");
        goto out_nomedia;
    }

    setState(Volume::State_Mounted);
    return -1;

out_nomedia:
    setState(Volume::State_NoMedia);
    return -1;
}

int Volume::initializeMbr(const char *deviceNode) {
    struct disk_info dinfo;

    memset(&dinfo, 0, sizeof(dinfo));

    if (!(dinfo.part_lst = (struct part_info *) malloc(MAX_NUM_PARTS * sizeof(struct part_info)))) {
        SLOGE("Failed to malloc prt_lst");
        return -1;
    }

    memset(dinfo.part_lst, 0, MAX_NUM_PARTS * sizeof(struct part_info));
    dinfo.device = strdup(deviceNode);
    dinfo.scheme = PART_SCHEME_MBR;
    dinfo.sect_size = 512;
    dinfo.skip_lba = 2048;
    dinfo.num_lba = 0;
    dinfo.num_parts = 1;

    struct part_info *pinfo = &dinfo.part_lst[0];

    pinfo->name = strdup("android_sdcard");
    pinfo->flags |= PART_ACTIVE_FLAG;
    pinfo->type = PC_PART_TYPE_FAT32;
    pinfo->len_kb = -1;

    int rc = apply_disk_config(&dinfo, 0);

    if (rc) {
        SLOGE("Failed to apply disk configuration (%d)", rc);
        goto out;
    }

 out:
    free(pinfo->name);
    free(dinfo.device);
    free(dinfo.part_lst);

    return rc;
}<|MERGE_RESOLUTION|>--- conflicted
+++ resolved
@@ -229,12 +229,8 @@
     }
     setState(Volume::State_Formatting);
 
-<<<<<<< HEAD
-    if (initializeMbr(devicePath)) {	//Is this need for sdcard_int ?
-=======
     int ret = -1;
     if (initializeMbr(devicePath)) {
->>>>>>> c64a4ad3
         SLOGE("Failed to initialize MBR (%s)", strerror(errno));
         goto err;
     }
@@ -384,15 +380,6 @@
 
         protectFromAutorunStupidity();
 
-<<<<<<< HEAD
-    
-        	if (createBindMounts()) {
-            		SLOGE("Failed to create bindmounts (%s)", strerror(errno));
-           		 umount("/mnt/secure/staging");
-            		setState(Volume::State_Idle);
-            		return -1;
-        	}
-=======
         /* There can be only one SEC_ASECDIR, so let it be EXTERNAL_STORAGE */
         const char *externalPath = getenv("EXTERNAL_STORAGE") ?: "/mnt/sdcard";
         if (0 != strcmp(getMountpoint(), externalPath)) {
@@ -403,7 +390,6 @@
             setState(Volume::State_Idle);
             return -1;
         }
->>>>>>> c64a4ad3
 
         /*
          * Now that the bindmount trickery is done, atomically move the
@@ -570,47 +556,14 @@
     setState(Volume::State_Unmounting);
     usleep(1000 * 1000); // Give the framework some time to react
 
-<<<<<<< HEAD
     /* Umount sec dir only on internal sdcard */
     if (strcmp(getMountpoint(), "/mnt/sdcard2") == 0) {
 	umount("/mnt/sdcard/sd");
 	umount("/mnt/sdcard2");
     } else {
 	umount("/mnt/sdcard/sd");
-    	/*
-    	 * First move the mountpoint back to our internal staging point
-     	 * so nobody else can muck with it while we work.
-     	*/
-    	if (doMoveMount(getMountpoint(), SEC_STGDIR, force)) {
-        	SLOGE("Failed to move mount %s => %s (%s)", getMountpoint(), SEC_STGDIR, strerror(errno));
-        	setState(Volume::State_Mounted);
-        	return -1;
-    	}	
     
-	protectFromAutorunStupidity();
-
-    	/*
-    	 * Unmount the tmpfs which was obscuring the asec image directory
-     	* from non root users
-     	*/
-
-    	if (doUnmount(Volume::SEC_STG_SECIMGDIR, force)) {
-        	SLOGE("Failed to unmount tmpfs on %s (%s)", SEC_STG_SECIMGDIR, strerror(errno));
-        	goto fail_republish;
-    	}
-
-    	/*
-     	* Remove the bindmount we were using to keep a reference to
-     	* the previously obscured directory.
-     	*/
-
-    	if (doUnmount(Volume::SEC_ASECDIR, force)) {
-        	SLOGE("Failed to remove bindmount on %s (%s)", SEC_ASECDIR, strerror(errno));
-        	goto fail_remount_tmpfs;
-    	}
-    
-=======
-    /*
+     /*
      * First move the mountpoint back to our internal staging point
      * so nobody else can muck with it while we work.
      */
@@ -645,7 +598,6 @@
             goto fail_remount_tmpfs;
         }
     }
->>>>>>> c64a4ad3
 
         /*
          * Finally, unmount the actual block device from the staging dir
